--- conflicted
+++ resolved
@@ -279,20 +279,11 @@
                 //select small and large icons for devices < 21 or higher
                 int smallIconId =  (Build.VERSION.SDK_INT < Build.VERSION_CODES.LOLLIPOP) ? R.drawable.brave_logo_19 : R.drawable.ic_chrome;
                 int largeIconId =  (Build.VERSION.SDK_INT < Build.VERSION_CODES.LOLLIPOP) ? R.drawable.bat_logo : R.drawable.bat_icon;
-<<<<<<< HEAD
-                NotificationCompat.Builder builder = new NotificationCompat.Builder(context, ChromeActivity.CHANNEL_ID)
-                        .setSmallIcon(smallIconId)
-                        .setContentTitle(context.getString(R.string.brave_rewards_intro_title))
-                        .setContentText(context.getString(R.string.brave_rewards_intro_text))
-                        .setLargeIcon(BitmapFactory.decodeResource(
-=======
-
                 NotificationCompat.Builder builder = new NotificationCompat.Builder(context, NOTIFICATION_CHANNEL_ID);
                 builder.setSmallIcon(smallIconId);
                 builder.setContentTitle(context.getString(R.string.brave_rewards_intro_title));
                 builder.setContentText(context.getString(R.string.brave_rewards_intro_text));
                 builder.setLargeIcon(BitmapFactory.decodeResource(
->>>>>>> 85ce390d
                                 context.getResources(),
                                 largeIconId));
                 builder.setPriority(NotificationCompat.PRIORITY_DEFAULT);
